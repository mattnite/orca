/************************************************************/ /**
*
*	@file: ui.h
*	@author: Martin Fouilleul
*	@date: 08/08/2022
*	@revision:
*
*****************************************************************/
#ifndef __UI_H_
#define __UI_H_

#include "graphics/graphics.h"
#include "input_state.h"
#include "util/lists.h"
#include "util/typedefs.h"

#ifdef __cplusplus
extern "C" {
#endif

typedef struct oc_ui_key
{
    u64 hash;
} oc_ui_key;

typedef enum
{
    OC_UI_AXIS_X,
    OC_UI_AXIS_Y,
    OC_UI_AXIS_COUNT
} oc_ui_axis;

typedef enum
{
    OC_UI_ALIGN_START,
    OC_UI_ALIGN_END,
    OC_UI_ALIGN_CENTER,
} oc_ui_align;

typedef union oc_ui_layout_align
{
    struct
    {
        oc_ui_align x;
        oc_ui_align y;
    };

    oc_ui_align c[OC_UI_AXIS_COUNT];
} oc_ui_layout_align;

typedef struct oc_ui_layout
{
    oc_ui_axis axis;
    f32 spacing;

    union
    {
        struct
        {
            f32 x;
            f32 y;
        };

        f32 c[OC_UI_AXIS_COUNT];
    } margin;

    oc_ui_layout_align align;

} oc_ui_layout;

typedef enum oc_ui_size_kind
{
    OC_UI_SIZE_TEXT,
    OC_UI_SIZE_PIXELS,
    OC_UI_SIZE_CHILDREN,
    OC_UI_SIZE_PARENT,
    OC_UI_SIZE_PARENT_MINUS_PIXELS,

} oc_ui_size_kind;

<<<<<<< HEAD
    typedef struct oc_ui_style
    {
        oc_ui_box_size size;
        oc_ui_layout layout;
        oc_ui_box_floating floating;
        oc_vec2 floatTarget;
        oc_color color;
        oc_color bgColor;
        oc_color borderColor;
        oc_font font;
        f32 fontSize;
        f32 borderSize;
        f32 roundness;
        f32 animationTime;
        oc_ui_style_mask animationMask;
    } oc_ui_style;

    typedef struct oc_ui_theme
    {
        oc_color white;
        oc_color primary;
        oc_color primaryHover;
        oc_color primaryActive;
        oc_color fill0;
        oc_color fill1;
        oc_color fill2;
        oc_color bg0;
        oc_color bg1;
        oc_color bg2;
        oc_color bg3;
        oc_color bg4;
        oc_color text0;
        oc_color text1;
        oc_color text2;
        oc_color text3;
    } oc_ui_theme;

    typedef struct oc_ui_tag
    {
        u64 hash;
    } oc_ui_tag;
=======
typedef struct oc_ui_size
{
    oc_ui_size_kind kind;
    f32 value;
    f32 relax;
} oc_ui_size;
>>>>>>> 425d9b34

typedef union oc_ui_box_size
{
    struct
    {
        oc_ui_size width;
        oc_ui_size height;
    };

    oc_ui_size c[OC_UI_AXIS_COUNT];
} oc_ui_box_size;

typedef union oc_ui_box_floating
{
    struct
    {
        bool x;
        bool y;
    };

    bool c[OC_UI_AXIS_COUNT];
} oc_ui_box_floating;

//NOTE: flags for axis-dependent properties (e.g. OC_UI_STYLE_FLOAT_X/Y) need to be consecutive bits
//      in order to play well with axis agnostic functions
typedef u64 oc_ui_style_mask;

enum
{
    OC_UI_STYLE_NONE = 0,
    OC_UI_STYLE_SIZE_WIDTH = 1 << 1,
    OC_UI_STYLE_SIZE_HEIGHT = 1 << 2,
    OC_UI_STYLE_LAYOUT_AXIS = 1 << 3,
    OC_UI_STYLE_LAYOUT_ALIGN_X = 1 << 4,
    OC_UI_STYLE_LAYOUT_ALIGN_Y = 1 << 5,
    OC_UI_STYLE_LAYOUT_SPACING = 1 << 6,
    OC_UI_STYLE_LAYOUT_MARGIN_X = 1 << 7,
    OC_UI_STYLE_LAYOUT_MARGIN_Y = 1 << 8,
    OC_UI_STYLE_FLOAT_X = 1 << 9,
    OC_UI_STYLE_FLOAT_Y = 1 << 10,
    OC_UI_STYLE_COLOR = 1 << 11,
    OC_UI_STYLE_BG_COLOR = 1 << 12,
    OC_UI_STYLE_BORDER_COLOR = 1 << 13,
    OC_UI_STYLE_BORDER_SIZE = 1 << 14,
    OC_UI_STYLE_ROUNDNESS = 1 << 15,
    OC_UI_STYLE_FONT = 1 << 16,
    OC_UI_STYLE_FONT_SIZE = 1 << 17,
    OC_UI_STYLE_ANIMATION_TIME = 1 << 18,
    OC_UI_STYLE_ANIMATION_MASK = 1 << 19,

    //masks
    OC_UI_STYLE_SIZE = OC_UI_STYLE_SIZE_WIDTH
                     | OC_UI_STYLE_SIZE_HEIGHT,

    OC_UI_STYLE_LAYOUT_MARGINS = OC_UI_STYLE_LAYOUT_MARGIN_X
                               | OC_UI_STYLE_LAYOUT_MARGIN_Y,

    OC_UI_STYLE_LAYOUT = OC_UI_STYLE_LAYOUT_AXIS
                       | OC_UI_STYLE_LAYOUT_ALIGN_X
                       | OC_UI_STYLE_LAYOUT_ALIGN_Y
                       | OC_UI_STYLE_LAYOUT_SPACING
                       | OC_UI_STYLE_LAYOUT_MARGIN_X
                       | OC_UI_STYLE_LAYOUT_MARGIN_Y,

    OC_UI_STYLE_FLOAT = OC_UI_STYLE_FLOAT_X
                      | OC_UI_STYLE_FLOAT_Y,

    OC_UI_STYLE_MASK_INHERITED = OC_UI_STYLE_COLOR
                               | OC_UI_STYLE_FONT
                               | OC_UI_STYLE_FONT_SIZE
                               | OC_UI_STYLE_ANIMATION_TIME
                               | OC_UI_STYLE_ANIMATION_MASK,
};

typedef struct oc_ui_style
{
    oc_ui_box_size size;
    oc_ui_layout layout;
    oc_ui_box_floating floating;
    oc_vec2 floatTarget;
    oc_color color;
    oc_color bgColor;
    oc_color borderColor;
    oc_font font;
    f32 fontSize;
    f32 borderSize;
    f32 roundness;
    f32 animationTime;
    oc_ui_style_mask animationMask;
} oc_ui_style;

typedef struct oc_ui_tag
{
    u64 hash;
} oc_ui_tag;

typedef enum
{
    OC_UI_SEL_ANY,
    OC_UI_SEL_OWNER,
    OC_UI_SEL_TEXT,
    OC_UI_SEL_TAG,
    OC_UI_SEL_STATUS,
    OC_UI_SEL_KEY,
    //...
} oc_ui_selector_kind;

typedef u8 oc_ui_status;

enum
{
    OC_UI_NONE = 0,
    OC_UI_HOVER = 1 << 1,
    OC_UI_ACTIVE = 1 << 2,
    OC_UI_DRAGGING = 1 << 3,
};

typedef enum
{
    OC_UI_SEL_DESCENDANT = 0,
    OC_UI_SEL_AND = 1,
    //...
} oc_ui_selector_op;

typedef struct oc_ui_selector
{
    oc_list_elt listElt;
    oc_ui_selector_kind kind;
    oc_ui_selector_op op;

    union
    {
        oc_str8 text;
        oc_ui_key key;
        oc_ui_tag tag;
        oc_ui_status status;
        //...
    };
} oc_ui_selector;

typedef struct oc_ui_pattern
{
    oc_list l;
} oc_ui_pattern;

typedef struct oc_ui_box oc_ui_box;

typedef struct oc_ui_style_rule
{
    oc_list_elt boxElt;
    oc_list_elt buildElt;
    oc_list_elt tmpElt;

    oc_ui_box* owner;
    oc_ui_pattern pattern;
    oc_ui_style_mask mask;
    oc_ui_style* style;
} oc_ui_style_rule;

typedef struct oc_ui_sig
{
    oc_ui_box* box;

    oc_vec2 mouse;
    oc_vec2 delta;
    oc_vec2 wheel;

    bool pressed;
    bool released;
    bool clicked;
    bool doubleClicked;
    bool rightPressed;

    bool dragging;
    bool hovering;

} oc_ui_sig;

typedef void (*oc_ui_box_draw_proc)(oc_ui_box* box, void* data);

typedef enum
{
    OC_UI_FLAG_CLICKABLE = (1 << 0),
    OC_UI_FLAG_SCROLL_WHEEL_X = (1 << 1),
    OC_UI_FLAG_SCROLL_WHEEL_Y = (1 << 2),
    OC_UI_FLAG_BLOCK_MOUSE = (1 << 3),
    OC_UI_FLAG_HOT_ANIMATION = (1 << 4),
    OC_UI_FLAG_ACTIVE_ANIMATION = (1 << 5),
    //WARN: these two following flags need to be kept as consecutive bits to
    //      play well with axis-agnostic functions
    OC_UI_FLAG_ALLOW_OVERFLOW_X = (1 << 6),
    OC_UI_FLAG_ALLOW_OVERFLOW_Y = (1 << 7),
    OC_UI_FLAG_CLIP = (1 << 8),
    OC_UI_FLAG_DRAW_BACKGROUND = (1 << 9),
    OC_UI_FLAG_DRAW_FOREGROUND = (1 << 10),
    OC_UI_FLAG_DRAW_BORDER = (1 << 11),
    OC_UI_FLAG_DRAW_TEXT = (1 << 12),
    OC_UI_FLAG_DRAW_PROC = (1 << 13),

    OC_UI_FLAG_OVERLAY = (1 << 14),
} oc_ui_flags;

struct oc_ui_box
{
    // hierarchy
    oc_list_elt listElt;
    oc_list children;
    oc_ui_box* parent;

    oc_list_elt overlayElt;

    // keying and caching
    oc_list_elt bucketElt;
    oc_ui_key key;
    u64 frameCounter;

    // builder-provided info
    oc_ui_flags flags;
    oc_str8 string;
    oc_list tags;

    oc_ui_box_draw_proc drawProc;
    void* drawData;

    // styling
    oc_list beforeRules;
    oc_list afterRules;

    //oc_ui_style_tag tag;
    oc_ui_style* targetStyle;
    oc_ui_style style;
    u32 z;

    oc_vec2 floatPos;
    f32 childrenSum[2];
    f32 spacing[2];
    oc_rect rect;

    // signals
    oc_ui_sig* sig;

    // stateful behaviour
    bool fresh;
    bool closed;
    bool parentClosed;
    bool dragging;
    bool hot;
    bool active;
    oc_vec2 scroll;
    oc_vec2 pressedMouse;

    // animation data
    f32 hotTransition;
    f32 activeTransition;
};

//-----------------------------------------------------------------------------
// context
//-----------------------------------------------------------------------------

enum
{
    OC_UI_MAX_INPUT_CHAR_PER_FRAME = 64
};

typedef struct oc_ui_input_text
{
    u8 count;
    oc_utf32 codePoints[OC_UI_MAX_INPUT_CHAR_PER_FRAME];

} oc_ui_input_text;

typedef struct oc_ui_stack_elt oc_ui_stack_elt;

struct oc_ui_stack_elt
{
    oc_ui_stack_elt* parent;

    union
    {
        oc_ui_box* box;
        oc_ui_size size;
        oc_rect clip;
    };
};

typedef struct oc_ui_tag_elt
{
    oc_list_elt listElt;
    oc_ui_tag tag;
} oc_ui_tag_elt;

enum
{
    OC_UI_BOX_MAP_BUCKET_COUNT = 1024
};

typedef struct oc_ui_context
{
    bool init;

    oc_input_state input;

    u64 frameCounter;
    f64 frameTime;
    f64 lastFrameDuration;

    oc_arena frameArena;
    oc_pool boxPool;
    oc_list boxMap[OC_UI_BOX_MAP_BUCKET_COUNT];

    oc_ui_box* root;
    oc_ui_box* overlay;
    oc_list overlayList;
    oc_ui_stack_elt* boxStack;
    oc_ui_stack_elt* clipStack;

    oc_list nextBoxBeforeRules;
    oc_list nextBoxAfterRules;
    oc_list nextBoxTags;

    u32 z;
    oc_ui_box* hovered;

    oc_ui_box* focus;
    i32 editCursor;
    i32 editMark;
    i32 editFirstDisplayedChar;
    f64 editCursorBlinkStart;

} oc_ui_context;

//-------------------------------------------------------------------------------------
// UI context initialization and frame cycle
//-------------------------------------------------------------------------------------
ORCA_API void oc_ui_init(oc_ui_context* context);
ORCA_API oc_ui_context* oc_ui_get_context(void);
ORCA_API void oc_ui_set_context(oc_ui_context* context);

ORCA_API void oc_ui_process_event(oc_event* event);
ORCA_API void oc_ui_begin_frame(oc_vec2 size, oc_ui_style* defaultStyle, oc_ui_style_mask mask);
ORCA_API void oc_ui_end_frame(void);
ORCA_API void oc_ui_draw(void);

#define oc_ui_frame(size, style, mask) oc_defer_loop(oc_ui_begin_frame((size), (style), (mask)), oc_ui_end_frame())

//-------------------------------------------------------------------------------------
// Box keys
//-------------------------------------------------------------------------------------
ORCA_API oc_ui_key oc_ui_key_make_str8(oc_str8 string);
ORCA_API oc_ui_key oc_ui_key_make_path(oc_str8_list path);

ORCA_API oc_ui_box* oc_ui_box_lookup_key(oc_ui_key key);
ORCA_API oc_ui_box* oc_ui_box_lookup_str8(oc_str8 string);

// C-string helper
#define oc_ui_key_make(s) oc_ui_key_make_str8(OC_STR8(s))
#define oc_ui_box_lookup(s) oc_ui_box_lookup_str8(OC_STR8(s))

//-------------------------------------------------------------------------------------
// Box hierarchy building
//-------------------------------------------------------------------------------------
ORCA_API oc_ui_box* oc_ui_box_make_str8(oc_str8 string, oc_ui_flags flags);
ORCA_API oc_ui_box* oc_ui_box_begin_str8(oc_str8 string, oc_ui_flags flags);

ORCA_API oc_ui_box* oc_ui_box_end(void);
#define oc_ui_container(name, flags) oc_defer_loop(oc_ui_box_begin(name, flags), oc_ui_box_end())
#define oc_ui_container_str8(name, flags) oc_defer_loop(oc_ui_box_begin_str8(name, flags), oc_ui_box_end())

ORCA_API void oc_ui_box_push(oc_ui_box* box);
ORCA_API void oc_ui_box_pop(void);
ORCA_API oc_ui_box* oc_ui_box_top(void);

ORCA_API void oc_ui_box_set_draw_proc(oc_ui_box* box, oc_ui_box_draw_proc proc, void* data);

// C-string helpers
#define oc_ui_box_lookup(s) oc_ui_box_lookup_str8(OC_STR8(s))
#define oc_ui_box_make(s, flags) oc_ui_box_make_str8(OC_STR8(s), flags)
#define oc_ui_box_begin(s, flags) oc_ui_box_begin_str8(OC_STR8(s), flags)

//-------------------------------------------------------------------------------------
// Box status and signals
//-------------------------------------------------------------------------------------
ORCA_API bool oc_ui_box_closed(oc_ui_box* box);
ORCA_API void oc_ui_box_set_closed(oc_ui_box* box, bool closed);

ORCA_API bool oc_ui_box_active(oc_ui_box* box);
ORCA_API void oc_ui_box_activate(oc_ui_box* box);
ORCA_API void oc_ui_box_deactivate(oc_ui_box* box);

ORCA_API bool oc_ui_box_hot(oc_ui_box* box);
ORCA_API void oc_ui_box_set_hot(oc_ui_box* box, bool hot);

ORCA_API oc_ui_sig oc_ui_box_sig(oc_ui_box* box);

//-------------------------------------------------------------------------------------
// Tagging
//-------------------------------------------------------------------------------------
ORCA_API oc_ui_tag oc_ui_tag_make_str8(oc_str8 string);
ORCA_API void oc_ui_tag_box_str8(oc_ui_box* box, oc_str8 string);
ORCA_API void oc_ui_tag_next_str8(oc_str8 string);

// C-string helpers
#define oc_ui_tag_make(s) oc_ui_tag_make_str8(OC_STR8(s))
#define oc_ui_tag_box(b, s) oc_ui_tag_box_str8(b, OC_STR8(s))
#define oc_ui_tag_next(s) oc_ui_tag_next_str8(OC_STR8(s))

<<<<<<< HEAD
    //-------------------------------------------------------------------------------------
    // Styling
    //-------------------------------------------------------------------------------------
    //NOTE: styling API
    //WARN: You can use a pattern in multiple rules, but be aware that a pattern is references an underlying list of selectors,
    //      hence pushing to a pattern also modifies rules in which the pattern was previously used!
    ORCA_API void oc_ui_apply_style_with_mask(oc_ui_style* dst, oc_ui_style* src, oc_ui_style_mask mask);

    ORCA_API void oc_ui_pattern_push(oc_arena* arena, oc_ui_pattern* pattern, oc_ui_selector selector);
    ORCA_API oc_ui_pattern oc_ui_pattern_all(void);
    ORCA_API oc_ui_pattern oc_ui_pattern_owner(void);

    ORCA_API void oc_ui_style_next(oc_ui_style* style, oc_ui_style_mask mask);
    ORCA_API void oc_ui_style_match_before(oc_ui_pattern pattern, oc_ui_style* style, oc_ui_style_mask mask);
    ORCA_API void oc_ui_style_match_after(oc_ui_pattern pattern, oc_ui_style* style, oc_ui_style_mask mask);

    //-------------------------------------------------------------------------
    // Basic widget helpers
    //-------------------------------------------------------------------------
    enum
    {
        OC_UI_STYLE_TAG_USER_MAX = 1 << 16,
        OC_UI_STYLE_TAG_LABEL,
        OC_UI_STYLE_TAG_BUTTON,
        OC_UI_STYLE_TAG_SCROLLBAR,
        OC_UI_STYLE_TAG_PANEL,
        OC_UI_STYLE_TAG_TOOLTIP,
        OC_UI_STYLE_TAG_MENU
    };

    ORCA_API oc_ui_sig oc_ui_label(const char* label);
    ORCA_API oc_ui_sig oc_ui_label_str8(oc_str8 label);

    ORCA_API oc_ui_sig oc_ui_button(const char* label);
    ORCA_API oc_ui_sig oc_ui_checkbox(const char* name, bool* checked);
    ORCA_API oc_ui_box* oc_ui_slider(const char* label, f32* value);
    ORCA_API oc_ui_box* oc_ui_scrollbar(const char* label, f32 thumbRatio, f32* scrollValue);

    ORCA_API void oc_ui_panel_begin(const char* name, oc_ui_flags flags);
    ORCA_API void oc_ui_panel_end(void);
#define oc_ui_panel(s, f) oc_defer_loop(oc_ui_panel_begin(s, f), oc_ui_panel_end())

    ORCA_API void oc_ui_tooltip(const char* label);
=======
//-------------------------------------------------------------------------------------
// Styling
//-------------------------------------------------------------------------------------
//NOTE: styling API
//WARN: You can use a pattern in multiple rules, but be aware that a pattern is references an underlying list of selectors,
//      hence pushing to a pattern also modifies rules in which the pattern was previously used!
ORCA_API void oc_ui_apply_style_with_mask(oc_ui_style* dst, oc_ui_style* src, oc_ui_style_mask mask);

ORCA_API void oc_ui_pattern_push(oc_arena* arena, oc_ui_pattern* pattern, oc_ui_selector selector);
ORCA_API oc_ui_pattern oc_ui_pattern_all(void);
ORCA_API oc_ui_pattern oc_ui_pattern_owner(void);

ORCA_API void oc_ui_style_next(oc_ui_style* style, oc_ui_style_mask mask);
ORCA_API void oc_ui_style_match_before(oc_ui_pattern pattern, oc_ui_style* style, oc_ui_style_mask mask);
ORCA_API void oc_ui_style_match_after(oc_ui_pattern pattern, oc_ui_style* style, oc_ui_style_mask mask);

//-------------------------------------------------------------------------
// Basic widget helpers
//-------------------------------------------------------------------------
enum
{
    OC_UI_STYLE_TAG_USER_MAX = 1 << 16,
    OC_UI_STYLE_TAG_LABEL,
    OC_UI_STYLE_TAG_BUTTON,
    OC_UI_STYLE_TAG_SCROLLBAR,
    OC_UI_STYLE_TAG_PANEL,
    OC_UI_STYLE_TAG_TOOLTIP,
    OC_UI_STYLE_TAG_MENU
};

ORCA_API oc_ui_sig oc_ui_label(const char* label);
ORCA_API oc_ui_sig oc_ui_label_str8(oc_str8 label);

ORCA_API oc_ui_sig oc_ui_button(const char* label);
ORCA_API oc_ui_sig oc_ui_checkbox(const char* name, bool* checked);
ORCA_API oc_ui_box* oc_ui_slider(const char* label, f32 thumbRatio, f32* scrollValue);

ORCA_API void oc_ui_panel_begin(const char* name, oc_ui_flags flags);
ORCA_API void oc_ui_panel_end(void);
#define oc_ui_panel(s, f) oc_defer_loop(oc_ui_panel_begin(s, f), oc_ui_panel_end())

ORCA_API oc_ui_sig oc_ui_tooltip_begin(const char* name);
ORCA_API void oc_ui_tooltip_end(void);
#define oc_ui_tooltip(name) oc_defer_loop(oc_ui_tooltip_begin(name), oc_ui_tooltip_end())
>>>>>>> 425d9b34

ORCA_API void oc_ui_menu_bar_begin(const char* label);
ORCA_API void oc_ui_menu_bar_end(void);
#define oc_ui_menu_bar(name) oc_defer_loop(oc_ui_menu_bar_begin(name), oc_ui_menu_bar_end())

ORCA_API void oc_ui_menu_begin(const char* label);
ORCA_API void oc_ui_menu_end(void);
#define oc_ui_menu(name) oc_defer_loop(oc_ui_menu_begin(name), oc_ui_menu_end())

ORCA_API oc_ui_sig oc_ui_menu_button(const char* name);

<<<<<<< HEAD
    typedef struct oc_ui_select_popup_info
    {
        bool changed;
        int selectedIndex;
        int optionCount;
        oc_str8* options;
    } oc_ui_select_popup_info;
=======
typedef struct oc_ui_text_box_result
{
    bool changed;
    bool accepted;
    oc_str8 text;

} oc_ui_text_box_result;

ORCA_API oc_ui_text_box_result oc_ui_text_box(const char* name, oc_arena* arena, oc_str8 text);

typedef struct oc_ui_select_popup_info
{
    bool changed;
    int selectedIndex;
    int optionCount;
    oc_str8* options;
} oc_ui_select_popup_info;
>>>>>>> 425d9b34

ORCA_API oc_ui_select_popup_info oc_ui_select_popup(const char* name, oc_ui_select_popup_info* info);

    typedef struct oc_ui_text_box_result
    {
        bool changed;
        bool accepted;
        oc_str8 text;

    } oc_ui_text_box_result;

    ORCA_API oc_ui_text_box_result oc_ui_text_box(const char* name, oc_arena* arena, oc_str8 text);

#ifdef __cplusplus
} // extern "C"
#endif

#endif //__UI_H_<|MERGE_RESOLUTION|>--- conflicted
+++ resolved
@@ -78,56 +78,12 @@
 
 } oc_ui_size_kind;
 
-<<<<<<< HEAD
-    typedef struct oc_ui_style
-    {
-        oc_ui_box_size size;
-        oc_ui_layout layout;
-        oc_ui_box_floating floating;
-        oc_vec2 floatTarget;
-        oc_color color;
-        oc_color bgColor;
-        oc_color borderColor;
-        oc_font font;
-        f32 fontSize;
-        f32 borderSize;
-        f32 roundness;
-        f32 animationTime;
-        oc_ui_style_mask animationMask;
-    } oc_ui_style;
-
-    typedef struct oc_ui_theme
-    {
-        oc_color white;
-        oc_color primary;
-        oc_color primaryHover;
-        oc_color primaryActive;
-        oc_color fill0;
-        oc_color fill1;
-        oc_color fill2;
-        oc_color bg0;
-        oc_color bg1;
-        oc_color bg2;
-        oc_color bg3;
-        oc_color bg4;
-        oc_color text0;
-        oc_color text1;
-        oc_color text2;
-        oc_color text3;
-    } oc_ui_theme;
-
-    typedef struct oc_ui_tag
-    {
-        u64 hash;
-    } oc_ui_tag;
-=======
 typedef struct oc_ui_size
 {
     oc_ui_size_kind kind;
     f32 value;
     f32 relax;
 } oc_ui_size;
->>>>>>> 425d9b34
 
 typedef union oc_ui_box_size
 {
@@ -219,6 +175,26 @@
     oc_ui_style_mask animationMask;
 } oc_ui_style;
 
+typedef struct oc_ui_theme
+{
+    oc_color white;
+    oc_color primary;
+    oc_color primaryHover;
+    oc_color primaryActive;
+    oc_color fill0;
+    oc_color fill1;
+    oc_color fill2;
+    oc_color bg0;
+    oc_color bg1;
+    oc_color bg2;
+    oc_color bg3;
+    oc_color bg4;
+    oc_color text0;
+    oc_color text1;
+    oc_color text2;
+    oc_color text3;
+} oc_ui_theme;
+
 typedef struct oc_ui_tag
 {
     u64 hash;
@@ -535,51 +511,6 @@
 #define oc_ui_tag_box(b, s) oc_ui_tag_box_str8(b, OC_STR8(s))
 #define oc_ui_tag_next(s) oc_ui_tag_next_str8(OC_STR8(s))
 
-<<<<<<< HEAD
-    //-------------------------------------------------------------------------------------
-    // Styling
-    //-------------------------------------------------------------------------------------
-    //NOTE: styling API
-    //WARN: You can use a pattern in multiple rules, but be aware that a pattern is references an underlying list of selectors,
-    //      hence pushing to a pattern also modifies rules in which the pattern was previously used!
-    ORCA_API void oc_ui_apply_style_with_mask(oc_ui_style* dst, oc_ui_style* src, oc_ui_style_mask mask);
-
-    ORCA_API void oc_ui_pattern_push(oc_arena* arena, oc_ui_pattern* pattern, oc_ui_selector selector);
-    ORCA_API oc_ui_pattern oc_ui_pattern_all(void);
-    ORCA_API oc_ui_pattern oc_ui_pattern_owner(void);
-
-    ORCA_API void oc_ui_style_next(oc_ui_style* style, oc_ui_style_mask mask);
-    ORCA_API void oc_ui_style_match_before(oc_ui_pattern pattern, oc_ui_style* style, oc_ui_style_mask mask);
-    ORCA_API void oc_ui_style_match_after(oc_ui_pattern pattern, oc_ui_style* style, oc_ui_style_mask mask);
-
-    //-------------------------------------------------------------------------
-    // Basic widget helpers
-    //-------------------------------------------------------------------------
-    enum
-    {
-        OC_UI_STYLE_TAG_USER_MAX = 1 << 16,
-        OC_UI_STYLE_TAG_LABEL,
-        OC_UI_STYLE_TAG_BUTTON,
-        OC_UI_STYLE_TAG_SCROLLBAR,
-        OC_UI_STYLE_TAG_PANEL,
-        OC_UI_STYLE_TAG_TOOLTIP,
-        OC_UI_STYLE_TAG_MENU
-    };
-
-    ORCA_API oc_ui_sig oc_ui_label(const char* label);
-    ORCA_API oc_ui_sig oc_ui_label_str8(oc_str8 label);
-
-    ORCA_API oc_ui_sig oc_ui_button(const char* label);
-    ORCA_API oc_ui_sig oc_ui_checkbox(const char* name, bool* checked);
-    ORCA_API oc_ui_box* oc_ui_slider(const char* label, f32* value);
-    ORCA_API oc_ui_box* oc_ui_scrollbar(const char* label, f32 thumbRatio, f32* scrollValue);
-
-    ORCA_API void oc_ui_panel_begin(const char* name, oc_ui_flags flags);
-    ORCA_API void oc_ui_panel_end(void);
-#define oc_ui_panel(s, f) oc_defer_loop(oc_ui_panel_begin(s, f), oc_ui_panel_end())
-
-    ORCA_API void oc_ui_tooltip(const char* label);
-=======
 //-------------------------------------------------------------------------------------
 // Styling
 //-------------------------------------------------------------------------------------
@@ -615,17 +546,14 @@
 
 ORCA_API oc_ui_sig oc_ui_button(const char* label);
 ORCA_API oc_ui_sig oc_ui_checkbox(const char* name, bool* checked);
-ORCA_API oc_ui_box* oc_ui_slider(const char* label, f32 thumbRatio, f32* scrollValue);
+ORCA_API oc_ui_box* oc_ui_slider(const char* label, f32* value);
+ORCA_API oc_ui_box* oc_ui_scrollbar(const char* label, f32 thumbRatio, f32* scrollValue);
+ORCA_API void oc_ui_tooltip(const char* label);
 
 ORCA_API void oc_ui_panel_begin(const char* name, oc_ui_flags flags);
 ORCA_API void oc_ui_panel_end(void);
 #define oc_ui_panel(s, f) oc_defer_loop(oc_ui_panel_begin(s, f), oc_ui_panel_end())
 
-ORCA_API oc_ui_sig oc_ui_tooltip_begin(const char* name);
-ORCA_API void oc_ui_tooltip_end(void);
-#define oc_ui_tooltip(name) oc_defer_loop(oc_ui_tooltip_begin(name), oc_ui_tooltip_end())
->>>>>>> 425d9b34
-
 ORCA_API void oc_ui_menu_bar_begin(const char* label);
 ORCA_API void oc_ui_menu_bar_end(void);
 #define oc_ui_menu_bar(name) oc_defer_loop(oc_ui_menu_bar_begin(name), oc_ui_menu_bar_end())
@@ -636,15 +564,6 @@
 
 ORCA_API oc_ui_sig oc_ui_menu_button(const char* name);
 
-<<<<<<< HEAD
-    typedef struct oc_ui_select_popup_info
-    {
-        bool changed;
-        int selectedIndex;
-        int optionCount;
-        oc_str8* options;
-    } oc_ui_select_popup_info;
-=======
 typedef struct oc_ui_text_box_result
 {
     bool changed;
@@ -662,19 +581,8 @@
     int optionCount;
     oc_str8* options;
 } oc_ui_select_popup_info;
->>>>>>> 425d9b34
 
 ORCA_API oc_ui_select_popup_info oc_ui_select_popup(const char* name, oc_ui_select_popup_info* info);
-
-    typedef struct oc_ui_text_box_result
-    {
-        bool changed;
-        bool accepted;
-        oc_str8 text;
-
-    } oc_ui_text_box_result;
-
-    ORCA_API oc_ui_text_box_result oc_ui_text_box(const char* name, oc_arena* arena, oc_str8 text);
 
 #ifdef __cplusplus
 } // extern "C"
